--- conflicted
+++ resolved
@@ -1,16 +1,8 @@
-<<<<<<< HEAD
-mod check;
-
-use rand::{thread_rng, Rng};
-use std::collections::{HashMap, HashSet, VecDeque};
-=======
 use std::collections::{HashMap, HashSet, LinkedList};
 use rand::Rng;
 use ast::*;
->>>>>>> c1a4a6cb
 
 use crate::check::check;
-use ast::*;
 
 mod check;
 
@@ -47,6 +39,7 @@
     }
 
     pub fn write(&mut self, x: &str, value: u32, thread: &str) {
+
         match self.memory_model {
             MemoryModel::Sc => {
                 self.memory.insert(x.to_string(), value);
@@ -65,15 +58,24 @@
 
     pub fn read(&self, x: &str) -> u32 {
         match self.memory_model {
-            MemoryModel::Sc => self.memory.get(x).copied().unwrap_or(0),
-            MemoryModel::Tso => self.memory.get(x).copied().unwrap_or(0),
-        }
+            MemoryModel::Sc => {
+                self.memory.get(x).copied().unwrap_or(0)
+            }
+            MemoryModel::Tso => {
+                self.memory.get(x).copied().unwrap_or(0)
+            }
+        }
+       
     }
 
     pub fn read_local(&self, thread: &str, x: &str) -> u32 {
         match self.memory_model {
-            MemoryModel::Sc => self.read(format!("{thread}.{x}").as_str()),
-            MemoryModel::Tso => self.read(format!("{thread}.{x}").as_str()),
+            MemoryModel::Sc => {
+                self.read(format!("{thread}.{x}").as_str())
+            }
+            MemoryModel::Tso => {
+                self.read(format!("{thread}.{x}").as_str())
+            }
         }
     }
 
@@ -84,21 +86,17 @@
             return match result {
                 Some((key, value)) => {
                     self.memory.insert(key, value);
-<<<<<<< HEAD
-                    return true;
-=======
                     true
                 },
                 None => {
                     false
->>>>>>> c1a4a6cb
-                }
-                None => return false,
-            }
-        }
-        false
-    }
-
+                }
+            }
+        }
+        false 
+    }
+
+    
     /// Continues to flush random write buffers for a specific thread until all are flushed.
     pub fn flush_write_buffer(&mut self, thread_name: &str) {
         while self.flush_single_write_buffer(thread_name) {}
@@ -135,20 +133,10 @@
 fn run_threads(threads: &[Thread], state: &mut State) {
     let mut rng = rand::thread_rng(); // Create a random number generator
     let mut active_threads = (0..threads.len()).collect::<Vec<_>>(); // Track active threads by their indices
-<<<<<<< HEAD
-    let mut ip = vec![0; threads.len()]; // Instruction pointers for each thread
-
-    for thread in threads {
-        state
-            .write_buffers
-            .entry(thread.name.clone())
-            .or_insert_with(FifoMap::new);
-=======
     let mut ip = vec![vec![0]; threads.len()]; // Instruction pointers for each thread
     
     for thread in threads {
         state.write_buffers.entry(thread.name.clone()).or_default();
->>>>>>> c1a4a6cb
     }
 
     while !active_threads.is_empty() {
@@ -189,40 +177,15 @@
     match instruction {
         Statement::Modify(var, expr) => {
             let value = evaluate_expression(expr, state, thread_name);
-<<<<<<< HEAD
-            if state
-                .memory
-                .contains_key(format!("{thread_name}.{var}").as_str())
-            {
-                state.write_local(thread_name, var, value); // Modify the global variable
-            } else {
-=======
             if state.is_global(var) {
->>>>>>> c1a4a6cb
                 state.write(var, value, thread_name);
             } else {
                 state.write_local(thread_name, var, value);
             }
-        }
+            
+        },
         Statement::Assign(var, expr) => {
             let value = evaluate_expression(expr, state, thread_name);
-<<<<<<< HEAD
-            state.write_local(thread_name, var, value); // Assign to a local/thread-specific variable
-        }
-        Statement::Fence(fence_type) => {
-            apply_fence(fence_type, state, thread_name); // Apply the specified fence
-        }
-    }
-    // With a 25% chance, flush one random write buffer item
-    match state.memory_model {
-        MemoryModel::Sc => {
-            //
-        }
-        MemoryModel::Tso => {
-            let mut rng = rand::thread_rng();
-            if rng.gen::<f64>() < 0.25 {
-                state.flush_single_write_buffer(thread_name); // Ensure flush_random_write_buffer accepts thread_name
-=======
             // Assign to a local/thread-specific variable
             state.write_local(thread_name, var, value);
         },
@@ -284,7 +247,6 @@
             if evaluate_cond_expression(cond, state, thread_name) {
                 ip.push(0);
                 return false;
->>>>>>> c1a4a6cb
             }
         }
     }
@@ -299,31 +261,12 @@
             if var.contains('.') {
                 let parts: Vec<&str> = var.split('.').collect();
                 state.read_local(parts[0], parts[1])
-            } else if state.memory.contains_key(&[thread_name, ".", var].join("")) {
+            } 
+            else if state.memory.contains_key(&[thread_name,".",var].join("")) {
                 state.read_local(thread_name, var)
             } else {
                 state.read(var)
             }
-<<<<<<< HEAD
-        }
-        _ => unreachable!(), // Handle other expressions as needed
-    }
-}
-
-fn apply_fence(fence_type: &FenceType, state: &mut State, thread_name: &str) {
-    match fence_type {
-        FenceType::WR => {
-            // Implement the logic for write-read fence
-            state.flush_write_buffer(thread_name);
-        }
-        _ => {
-            // Handle other types of fences as required
-        }
-    }
-}
-
-fn assert(assert: &[LogicExpr], state: &State) {
-=======
         },
     }
 }
@@ -339,7 +282,6 @@
 }
 
 fn assert(assert: &[LogicExpr], state: &State) -> bool {
->>>>>>> c1a4a6cb
     for (i, logic_expr) in assert.iter().enumerate() {
         let result = assert_expr(logic_expr, state);
         if !result {
@@ -355,7 +297,9 @@
 fn assert_expr(expr: &LogicExpr, state: &State) -> bool {
     match expr {
         LogicExpr::Neg(e) => !assert_expr(e, state),
-        LogicExpr::And(e1, e2) => assert_expr(e1, state) && assert_expr(e2, state),
+        LogicExpr::And(e1, e2) => {
+            assert_expr(e1, state) && assert_expr(e2, state)
+        }
         LogicExpr::Eq(e1, e2) => {
             let v1 = assert_logic_int(e1, state);
             let v2 = assert_logic_int(e2, state);
@@ -374,22 +318,24 @@
 
 #[cfg(test)]
 mod tests {
-<<<<<<< HEAD
-    use super::*; // Import necessary components from the outer module
-=======
     use ast::Expr::{Num, Var};
     // Import necessary components from the outer module
     use super::*;
->>>>>>> c1a4a6cb
 
     #[test]
     fn test_local_global_vars() {
         let memory_model = MemoryModel::Tso;
-        let init = vec![Init::Assign("x".to_string(), Expr::Num(10))];
-        let threads = vec![Thread {
-            name: "t1".to_string(),
-            instructions: vec![Statement::Assign("x".to_string(), Expr::Num(100))],
-        }];
+        let init = vec![
+            Init::Assign("x".to_string(), Expr::Num(10)), 
+        ];
+        let threads = vec![
+            Thread {
+                name: "t1".to_string(),
+                instructions: vec![
+                    Statement::Assign("x".to_string(), Expr::Num(100)),
+                ],
+            }
+        ];
         let assert = vec![];
 
         let program = Program {
@@ -402,30 +348,33 @@
         crate::init(&program.init, &mut state);
         run_threads(&program.threads, &mut state);
 
-        assert_eq!(state.read("x"), 10);
-        assert_eq!(state.read_local("t1", "x"), 100);
+
+        assert_eq!(state.read("x"),10);
+        assert_eq!(state.read_local("t1","x"),100);
     }
 
     #[test]
     fn test_read_writes() {
         let memory_model = MemoryModel::Tso;
         let init = vec![
-            Init::Assign("x".to_string(), Expr::Num(10)),
-            Init::Assign("y".to_string(), Expr::Num(20)),
-            Init::Assign("z".to_string(), Expr::Num(30)),
-        ];
-        let threads = vec![Thread {
-            name: "t1".to_string(),
-            instructions: vec![
-                Statement::Modify("x".to_string(), Expr::Num(100)),
-                Statement::Modify("y".to_string(), Expr::Num(200)),
-                Statement::Modify("z".to_string(), Expr::Num(300)),
-                Statement::Fence(FenceType::WR),
-                Statement::Assign("fencedX".to_string(), Expr::Var("x".to_string())),
-                Statement::Assign("fencedY".to_string(), Expr::Var("y".to_string())),
-                Statement::Assign("fencedZ".to_string(), Expr::Var("z".to_string())),
-            ],
-        }];
+                    Init::Assign("x".to_string(), Expr::Num(10)),
+                    Init::Assign("y".to_string(), Expr::Num(20)),
+                    Init::Assign("z".to_string(), Expr::Num(30)),
+        ];
+        let threads = vec![
+            Thread {
+                name: "t1".to_string(),
+                instructions: vec![
+                    Statement::Modify("x".to_string(), Expr::Num(100)),
+                    Statement::Modify("y".to_string(), Expr::Num(200)),
+                    Statement::Modify("z".to_string(), Expr::Num(300)),
+                    Statement::Fence(FenceType::WR),
+                    Statement::Assign("fencedX".to_string(), Expr::Var("x".to_string())),
+                    Statement::Assign("fencedY".to_string(), Expr::Var("y".to_string())),
+                    Statement::Assign("fencedZ".to_string(), Expr::Var("z".to_string())),
+                ],
+            }
+        ];
         let assert = vec![];
 
         let program = Program {
@@ -437,9 +386,9 @@
         let mut state = State::new(memory_model);
         crate::init(&program.init, &mut state);
         run_threads(&program.threads, &mut state);
-        assert_eq!(state.read_local("t1", "fencedX"), 100);
-        assert_eq!(state.read_local("t1", "fencedY"), 200);
-        assert_eq!(state.read_local("t1", "fencedZ"), 300);
+        assert_eq!(state.read_local("t1","fencedX"), 100);
+        assert_eq!(state.read_local("t1","fencedY"), 200);
+        assert_eq!(state.read_local("t1","fencedZ"), 300);
     }
 
     #[test]
@@ -448,13 +397,6 @@
 
         for _ in 0..100 {
             let memory_model = MemoryModel::Tso;
-<<<<<<< HEAD
-            let init = vec![Init::Assign("x".to_string(), Expr::Num(10))];
-            let threads = vec![Thread {
-                name: "t1".to_string(),
-                instructions: vec![Statement::Modify("x".to_string(), Expr::Num(100))],
-            }];
-=======
             let init = vec![
                 Init::Assign("x".to_string(), Num(10)),
             ];
@@ -466,7 +408,6 @@
                     ],
                 }
             ];
->>>>>>> c1a4a6cb
             let assert = vec![];
 
             let program = Program {
@@ -485,10 +426,7 @@
             }
         }
 
-        assert!(
-            assertion_failed,
-            "The assertion was never false in 100 runs."
-        );
+        assert!(assertion_failed, "The assertion was never false in 100 runs.");
     }
 
     #[test]
@@ -496,27 +434,20 @@
         let memory_model = MemoryModel::Tso;
 
         let mut state = State::new(memory_model);
-<<<<<<< HEAD
-        state
-            .write_buffers
-            .entry("t1".to_string())
-            .or_insert_with(FifoMap::new);
-=======
         state.write_buffers.entry("t1".to_string()).or_default();
->>>>>>> c1a4a6cb
         if let Some(buffer) = state.write_buffers.get_mut("t1") {
             buffer.push_back(("x".to_string(), 0u32));
         }
         state.write("x", 1, "t1");
         state.write("y", 2, "t1");
         state.write("z", 3, "t1");
-        assert_ne!(state.read("x"), 1);
-        assert_ne!(state.read("y"), 2);
-        assert_ne!(state.read("z"), 3);
+        assert_ne!(state.read("x"),1);
+        assert_ne!(state.read("y"),2);
+        assert_ne!(state.read("z"),3);
         state.flush_write_buffer("t1");
-        assert_eq!(state.read("x"), 1);
-        assert_eq!(state.read("y"), 2);
-        assert_eq!(state.read("z"), 3);
+        assert_eq!(state.read("x"),1);
+        assert_eq!(state.read("y"),2);
+        assert_eq!(state.read("z"),3);
     }
 
     #[test]
@@ -526,21 +457,21 @@
         state.write("x", 1, "main");
         state.write("y", 2, "main");
         state.write("z", 3, "main");
+        assert_eq!(state.read("x"),1);
+        assert_eq!(state.read("y"),2);
+        assert_eq!(state.read("z"),3);
+        state.write_local("t1","x", 11);
+        state.write_local("t2","y", 22);
+        state.write_local("t2","z", 33);
+        
         assert_eq!(state.read("x"), 1);
         assert_eq!(state.read("y"), 2);
         assert_eq!(state.read("z"), 3);
-        state.write_local("t1", "x", 11);
-        state.write_local("t2", "y", 22);
-        state.write_local("t2", "z", 33);
-
-<<<<<<< HEAD
-        assert_eq!(state.read("x"), 1);
-        assert_eq!(state.read("y"), 2);
-        assert_eq!(state.read("z"), 3);
-        assert_eq!(state.read_local("t1", "x"), 11);
-        assert_eq!(state.read_local("t2", "y"), 22);
-        assert_eq!(state.read_local("t2", "z"), 33);
-=======
+        assert_eq!(state.read_local("t1","x"), 11);
+        assert_eq!(state.read_local("t2","y"), 22);
+        assert_eq!(state.read_local("t2","z"), 33);
+    }
+
     #[test]
     fn test_if_true() {
         let memory_model = MemoryModel::Tso;
@@ -620,6 +551,5 @@
         let result = execute(&program, memory_model);
 
         assert!(result);
->>>>>>> c1a4a6cb
     }
 }