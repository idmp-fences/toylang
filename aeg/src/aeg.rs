use petgraph::{
    adj::EdgeIndex,
    graph::{DiGraph, NodeIndex},
    visit::EdgeRef,
};

<<<<<<< HEAD
use ast::*;

use crate::dfs::ProgramOrderDfs;
=======
use crate::critical_cycles::{self, Architecture, CriticalCycle};

pub(crate) type ThreadId = String;
pub(crate) type MemoryId = String;
>>>>>>> c06b2d1c

// todo: use `usize` to represent memory addresses
#[derive(Debug, Clone, PartialEq, Eq)]
pub enum Node {
    Read(ThreadId, MemoryId),
    Write(ThreadId, MemoryId),
    Fence(ThreadId, Fence),
}

impl Node {
    pub fn address(&self) -> Option<&MemoryId> {
        match self {
            Node::Read(_, address) => Some(address),
            Node::Write(_, address) => Some(address),
            Node::Fence(_, _) => None,
        }
    }

    pub fn thread_name(&self) -> &ThreadId {
        match self {
            Node::Read(t, _) | Node::Write(t, _) | Node::Fence(t, _) => t,
        }
    }
}

#[derive(Debug, Clone, Copy, PartialEq, Eq)]
pub enum AegEdge {
    /// Abstracts all po edges that connect two events in program order.
    /// Note that this does not include po+, the transitive edges. For example, the relation
    /// a --> b --> c is represented by two edges: a --> b and b --> c, and the edge a --> c is implied.
    ProgramOrder,
    /// External communications coe rfe fre are overapproximated by this relation.
    /// Internal communications are already covered by transitivity of [AegEdge::ProgramOrder].
    Competing,
}

#[derive(Debug, Clone, Copy, PartialEq, Eq)]
pub enum Fence {
    /// mfence in x86, sync in Power, dmb in ARM
    Full,
    /// lwsync in Power
    LightWeight,
    /// isync in Power, isb in ARM
    Control,
}

#[derive(Debug, Clone)]
pub struct AbstractEventGraph {
    pub graph: Aeg,
}

impl From<&Program> for AbstractEventGraph {
    fn from(program: &Program) -> Self {
        AbstractEventGraph {
            graph: create_aeg(program),
        }
    }
}

impl AbstractEventGraph {
    /// Find all neighbors of a node, taking into account transitive po edges
    pub fn neighbors(&self, node: NodeIndex) -> Vec<NodeIndex> {
        let mut po_neighbors = self.transitive_po_neighbors(node);
        let mut close_non_po_neighbors: Vec<NodeIndex> = self
            .graph
            .edges(node)
            .filter_map(|edge| match edge.weight() {
                AegEdge::ProgramOrder => None,
                AegEdge::Competing => Some(edge.target()),
            })
            .collect();

        close_non_po_neighbors.append(&mut po_neighbors);
        close_non_po_neighbors
    }

    fn transitive_po_neighbors(&self, node: NodeIndex) -> Vec<NodeIndex> {
        // find all the po neighbors of this node, and all the po neighbors of them
        let close_po_neighbors = self
            .graph
            .edges(node)
            .filter_map(|edge| match edge.weight() {
                AegEdge::ProgramOrder => Some(edge.target()),
                AegEdge::Competing => None,
            });

        let mut neighbors: Vec<NodeIndex> = close_po_neighbors.clone().collect();

        for n in close_po_neighbors {
            neighbors.append(&mut self.transitive_po_neighbors(n))
        }

        neighbors
    }

    /// Check if two nodes are connected through po+,
    /// i.e. there is a path of [AegEdge::ProgramOrder] connecting them
    pub fn is_po_connected(&self, a: NodeIndex, b: NodeIndex) -> bool {
        self.transitive_po_neighbors(a).contains(&b)
    }

    pub fn tso_critical_cycles(&self) -> Vec<CriticalCycle> {
        critical_cycles::critical_cycles(self, &Architecture::Tso)
    }

    pub fn potential_fences(&self, cycles: &[CriticalCycle]) -> Vec<EdgeIndex> {
        critical_cycles::potential_fences(self, cycles)
    }
}

pub(crate) type Aeg = DiGraph<Node, AegEdge>;

fn create_aeg(program: &Program) -> Aeg {
    let mut g: Aeg = DiGraph::new();

    // The init block is single-threaded, so none of the nodes are in the AEG.
    // All competing edges happen between threads.

    // Add the threads
    let mut thread_nodes = vec![];
    for thread in &program.threads {
        let mut last_node = vec![];
        let mut read_nodes = vec![];
        let mut write_nodes = vec![];
        for stmt in &thread.instructions {
<<<<<<< HEAD
            handle_statement(&mut g, &mut last_node, &mut read_nodes, &mut write_nodes, stmt, program.global_vars.as_ref());
=======
            let (write, read) = handle_statement(
                &mut g,
                &mut last_node,
                stmt,
                program.global_vars.as_ref(),
                thread.name.clone(),
            );
            if let Some(node) = write {
                write_nodes.push(node);
            }
            if let Some(node) = read {
                read_nodes.push(node);
            }
>>>>>>> c06b2d1c
        }
        thread_nodes.push((write_nodes, read_nodes));
    }

    // Calculate the cmp relations
    for (i, (write_nodes, _)) in thread_nodes.iter().enumerate() {
        for write in write_nodes {
            for (_j, (other_writes, other_reads)) in
                thread_nodes.iter().enumerate().filter(|(j, _)| *j != i)
            {
                for other_write in other_writes {
                    if g[*other_write].address() == g[*write].address() {
                        // two directed edges represent an undirected relation
                        g.update_edge(*write, *other_write, AegEdge::Competing);
                        g.update_edge(*other_write, *write, AegEdge::Competing);
                    }
                }
                for other_read in other_reads {
                    if g[*other_read].address() == g[*write].address() {
                        g.update_edge(*write, *other_read, AegEdge::Competing);
                        g.update_edge(*other_read, *write, AegEdge::Competing);
                    }
                }
            }
        }
    }
    g
}

/// Adds the corresponding nodes for a statement to the AEG and returns the index of the first nodes.
/// Only the global read/write nodes are added to the AEG as they are the only ones that can create competing edges.
/// The local read/write nodes are not add to the AEG as they are not relevant for the competing edge calculation.
fn handle_statement(
    graph: &mut Aeg,
    last_node: &mut Vec<NodeIndex>,
    read_nodes: &mut Vec<NodeIndex>,
    write_nodes: &mut Vec<NodeIndex>,
    stmt: &Statement,
    globals: &[String],
<<<<<<< HEAD
) -> Option<Vec<NodeIndex>> {
=======
    thread: ThreadId,
) -> (Option<NodeIndex>, Option<NodeIndex>) {
>>>>>>> c06b2d1c
    match stmt {
        Statement::Modify(vwrite, Expr::Num(_)) | Statement::Assign(vwrite, Expr::Num(_)) => {
            // If the variable is a global, return the write node
            if globals.contains(vwrite) {
                let lhs: NodeIndex = graph.add_node(Node::Write(thread, vwrite.clone()));
                // Add a po edge from the last node to the current node
                connect_previous(graph, last_node, lhs);
                *last_node = vec![lhs];

                write_nodes.push(lhs);
                Some(vec![lhs])
            } else {
                None
            }
        }
        Statement::Modify(vwrite, Expr::Var(vread))
        | Statement::Assign(vwrite, Expr::Var(vread)) => {
            // We distinguish between 4 cases, whether both are globals, only one is a global, or none are globals

            if globals.contains(vwrite) && globals.contains(vread) {
                let lhs = graph.add_node(Node::Write(thread.clone(), vwrite.clone()));
                let rhs = graph.add_node(Node::Read(thread, vread.clone()));
                // Add a po edge from the last node to the current node
                connect_previous(graph, last_node, lhs);
                // Add a po edge from the rhs (read) to the lhs (write)
                graph.update_edge(rhs, lhs, AegEdge::ProgramOrder);

                *last_node = vec![lhs];
                write_nodes.push(lhs);
                read_nodes.push(rhs);
                Some(vec![lhs])
            } else if globals.contains(vwrite) {
                let lhs = graph.add_node(Node::Write(thread, vwrite.clone()));
                // Add a po edge from the last node to the current node
                connect_previous(graph, last_node, lhs);
                *last_node = vec![lhs];
                write_nodes.push(lhs);
                Some(vec![lhs])
            } else if globals.contains(vread) {
                let rhs = graph.add_node(Node::Read(thread, vread.clone()));
                // Add a po edge from the last node to the current node
                connect_previous(graph, last_node, rhs);
                *last_node = vec![rhs];
                read_nodes.push(rhs);
                Some(vec![rhs])
            } else {
                None
            }
        }
        Statement::Fence(FenceType::WR) => {
            // Fences are always part of the AEG as they affect the critical cycles
<<<<<<< HEAD
            let f = graph.add_node(Node::Fence(Fence::Full));
            connect_previous(graph, last_node, f);
            *last_node = vec![f];
            Some(vec![f])
=======
            let f = graph.add_node(Node::Fence(thread, Fence::Full));
            if last_node.is_some() {
                graph.update_edge(last_node.unwrap(), f, AegEdge::ProgramOrder);
            }
            *last_node = Some(f);
            (None, None)
>>>>>>> c06b2d1c
        }
        Statement::Fence(_) => {
            todo!("Implement other fences")
        }
        Statement::If(cond, thn, els) => {
            let mut reads = vec![];
            handle_condition(graph, &mut reads, cond, globals);

            // Add a po edge from the last node to the first read
            let mut first = None;
            if let Some(read) = reads.first() {
                first = Some(vec![*read]);
                connect_previous(graph, last_node, *read);
            }
            if let Some(read) = reads.last() {
                *last_node = vec![*read];
            }

            // Move the read nodes into the read node list
            read_nodes.append(&mut reads);

            let branch_node = last_node.clone();
            let mut first_thn = None;
            for stmt in thn {
                let f = handle_statement(graph, last_node, read_nodes, write_nodes, stmt, globals);
                if first_thn.is_none() {
                    first_thn = f;
                }
            }

            let mut thn_branch = last_node.clone();
            let mut first_els = None;
            *last_node = branch_node;
            for stmt in els {
                let f = handle_statement(graph, &mut thn_branch, read_nodes, write_nodes, stmt, globals);
                if first_els.is_none() {
                    first_els = f;
                }
            }

            for node in thn_branch.iter() {
                if !last_node.contains(node) {
                    last_node.push(*node);
                }
            }
            
            if first.is_some() {
                first
            } else if let Some(mut ft) = first_thn {
                if let Some(fe) = first_els {
                    ft.extend(fe);
                }
                Some(ft)
            } else {
                first_els
            }
        }
        Statement::While(cond, body) => {
            let mut reads = vec![];
            handle_condition(graph, &mut reads, cond, globals);

            // Add a po edge from the last node to the first read
            let mut first = None;
            if let Some(read) = reads.first() {
                first = Some(vec![*read]);
                connect_previous(graph, last_node, *read);
            }
            if let Some(read) = reads.last() {
                *last_node = vec![*read];
            }

            // Move the read nodes into the read node list
            read_nodes.append(&mut reads);

            for stmt in body {
                let f = handle_statement(graph, last_node, read_nodes, write_nodes, stmt, globals);
                if first.is_none() {
                    first = f;
                }
            }

            // Add edges from the last node to the first
            if let Some(f) = first {
                for node in f.iter() {
                    connect_previous(graph, last_node, *node);
                }
                
                // Next node should connect to the first node
                last_node.clone_from(&f);
                Some(f)
            } else {
                None
            }
        }
    }
}

fn connect_previous(graph: &mut Aeg, last_node: &[NodeIndex], current_node: NodeIndex) {
    for node in last_node {
        graph.update_edge(*node, current_node, AegEdge::ProgramOrder);
    }
}

fn handle_condition(
    graph: &mut Aeg,
    reads: &mut Vec<NodeIndex>,
    cond: &CondExpr,
    globals: &[String],
) {
    match cond {
        CondExpr::Neg(e) => handle_condition(graph, reads, e, globals),
        CondExpr::And(e1, e2) => {
            handle_condition(graph, reads, e1, globals);
            handle_condition(graph, reads, e2, globals);
        }
        CondExpr::Eq(e1, e2) => {
            handle_expression(graph, reads, e1, globals);
            handle_expression(graph, reads, e2, globals);
        }
    }
}

fn handle_expression(graph: &mut Aeg, reads: &mut Vec<NodeIndex>, expr: &Expr, globals: &[String]) {
    match expr {
        Expr::Num(_) => (),
        Expr::Var(vread) => {
            if globals.contains(vread) {
                let node = graph.add_node(Node::Read(vread.clone()));
                reads.last().map(|i| graph.add_edge(*i, node, AegEdge::ProgramOrder));
                reads.push(node);
            }
        }
    }
}

<<<<<<< HEAD
// todo: critical cycles must be minimal
// (CS1) the cycle contains at least one delay for A;
// (CS2) per thread, there are at most two accesses, the accesses are adjacent in the
// cycle, and the accesses are to different memory locations; and
// (CS3) for a memory location l, there are at most three accesses to l along the cycle,
// the accesses are adjacent in the cycle, and the accesses are from different threads.
fn critical_cycles(g: &Aeg) -> Vec<Vec<NodeIndex>> {
    let tarjan = tarjan_scc(&g);

    dbg!(&tarjan);

    tarjan
        .iter()
        .filter(|cycle| is_critical(g, cycle))
        .cloned()
        .collect()
}

=======
>>>>>>> c06b2d1c
/// Returns the potential critical cycles for the following aeg:
///
/// ```text
/// Wy --\   /-- Wx
/// |     \ /    |
/// |      x     |
/// v     / \    v
/// Rx --/   \-- Ry
/// ```
///
/// I *believe* the optimal solution is placing on one of the two directed edges.
///
/// Which is the aeg generated by the following program:
///
/// ```text
/// let x: u32 = 0;
/// let y: u32 = 0;
/// thread t1 {
///     x = 1;
///     let a: u32 = y;
/// }
/// thread t2 {
///     y = 1;
///     let b: u32 = x;
/// }
/// final {
///     assert( t1.a == t2.b );
/// }
/// ```
#[deprecated(note = "This function is temporary and will be removed")]
#[allow(non_snake_case)]
fn dummy_critical_cycles() -> (Aeg, Vec<Vec<NodeIndex>>) {
    let mut g: Aeg = Aeg::new();

    let Wy = g.add_node(Node::Write("t1".to_string(), "Wy".to_string()));
    let Rx = g.add_node(Node::Read("t1".to_string(), "Rx".to_string()));

    let Wx = g.add_node(Node::Write("t2".to_string(), "Wx".to_string()));
    let Ry = g.add_node(Node::Read("t2".to_string(), "Ry".to_string()));

    g.update_edge(Wy, Rx, AegEdge::ProgramOrder);
    g.update_edge(Wx, Ry, AegEdge::ProgramOrder);

    g.update_edge(Rx, Wx, AegEdge::Competing);
    g.update_edge(Wx, Rx, AegEdge::Competing);

    g.update_edge(Ry, Wy, AegEdge::Competing);
    g.update_edge(Wy, Ry, AegEdge::Competing);

    (g, vec![vec![Rx, Wx, Ry, Wy]])
}

#[cfg(test)]
mod tests {
    use petgraph::algo::has_path_connecting;
    use petgraph::dot::Dot;

    use super::*;

<<<<<<< HEAD
=======
    use parser;
    use petgraph::dot::Dot;

>>>>>>> c06b2d1c
    #[test]
    fn aeg_from_init() {
        let program = Program {
            init: vec![
                Init::Assign("x".to_string(), Expr::Num(1)),
                Init::Assign("y".to_string(), Expr::Num(2)),
                Init::Assign("z".to_string(), Expr::Var("x".to_string())),
            ],
            threads: vec![],
            assert: vec![LogicExpr::Eq(LogicInt::Num(1), LogicInt::Num(1))],
            global_vars: vec!["x".to_string(), "y".to_string(), "z".to_string()],
        };

        let aeg = create_aeg(&program);
        assert_eq!(aeg.node_count(), 0);
        assert_eq!(aeg.edge_count(), 0);
    }

    #[test]
    fn aeg_from_threads() {
        let program = r#"
        let x: u32 = 0;
        let y: u32 = 0;
        thread t1 {
            x = 1;
            let a: u32 = y;
        }
        thread t2 {
            y = 1;
            let b: u32 = x;
        }
        final {
            assert( t1.a == t2.b );
        }"#;
        let program = parser::parse(program).unwrap();

        let aeg = create_aeg(&program);

        dbg!("{:?}", Dot::with_config(&aeg, &[]));

        // There are 2 writes and 2 reads
        assert_eq!(aeg.node_count(), 4);
        // Threads have 2 po each, and there are is an undirected x-x and y-y cmp edge between the threads (each of which have 2 directed edges)
        assert_eq!(aeg.edge_count(), 6);

        // There should be a cycle
        let n = aeg.node_indices().collect::<Vec<_>>();
        assert!(has_path_connecting(
            &aeg,
            *n.first().unwrap(),
            *n.last().unwrap(),
            None
        ));
    }

    #[test]
    fn transitivity() {
        let program = r#"
        let x: u32 = 0;
        let y: u32 = 0;
        thread t1 {
            x = 0;
            x = 1;
            x = 2;
            x = 3;
        }
        thread t2 {
            x = 4;
            y = 5;
        }
        final {
            assert( t1.a == t2.b );
        }"#;
        let program = parser::parse(program).unwrap();
        let aeg = AbstractEventGraph::from(&program);
        dbg!(&aeg);
        let mut nodes = aeg.graph.node_indices();
        let node1 = nodes.next().unwrap();
        let node2 = nodes.next().unwrap();
        let node3 = nodes.next().unwrap();
        let node4 = nodes.next().unwrap();
        assert_eq!(dbg!(aeg.neighbors(node1)).len(), 4);
        assert_eq!(aeg.neighbors(node2).len(), 3);
        assert_eq!(aeg.neighbors(node3).len(), 2);
        assert_eq!(aeg.neighbors(node4).len(), 1);
    }

    #[test]
    fn competing_edges() {
        // make sure competing edges don't appear within read-read pairs, or within local variables from different threads
        let program = r#"
        let x: u32 = 3;
        thread t1 {
            let a: u32 = x;
        }
        thread t2 {
            let a: u32 = x;
        }
        final {
            assert( t1.a == t2.a );
        }"#;
        let program = parser::parse(program).unwrap();

        let aeg = dbg!(create_aeg(&program));
        assert_eq!(aeg.node_count(), 2);
        assert_eq!(aeg.edge_count(), 0);

        let program = r#"
        let x: u32 = 3;
        thread t1 {
            let a: u32 = x;
            x = 5;
        }
        thread t2 {
            let a: u32 = x;
        }
        final {
            assert( t1.a == t2.a );
        }"#;
        let program = parser::parse(program).unwrap();

        let aeg = dbg!(create_aeg(&program));
        assert_eq!(aeg.node_count(), 3);
        // 1 program order, 1 undirected competing edge
        assert_eq!(aeg.edge_count(), 3);

        let program = r#"
        let x: u32 = 3;
        thread t1 {
            let a: u32 = x;
            let b: u32 = x;
        }
        thread t2 {
            let a: u32 = x;
        }
        final {
            assert( t1.a == t2.a );
        }"#;
        let program = parser::parse(program).unwrap();

        let aeg = dbg!(create_aeg(&program));
        assert_eq!(aeg.node_count(), 3);
        // 1 program order
        assert_eq!(aeg.edge_count(), 1);
    }
}<|MERGE_RESOLUTION|>--- conflicted
+++ resolved
@@ -4,16 +4,12 @@
     visit::EdgeRef,
 };
 
-<<<<<<< HEAD
 use ast::*;
 
-use crate::dfs::ProgramOrderDfs;
-=======
 use crate::critical_cycles::{self, Architecture, CriticalCycle};
 
 pub(crate) type ThreadId = String;
 pub(crate) type MemoryId = String;
->>>>>>> c06b2d1c
 
 // todo: use `usize` to represent memory addresses
 #[derive(Debug, Clone, PartialEq, Eq)]
@@ -139,23 +135,7 @@
         let mut read_nodes = vec![];
         let mut write_nodes = vec![];
         for stmt in &thread.instructions {
-<<<<<<< HEAD
-            handle_statement(&mut g, &mut last_node, &mut read_nodes, &mut write_nodes, stmt, program.global_vars.as_ref());
-=======
-            let (write, read) = handle_statement(
-                &mut g,
-                &mut last_node,
-                stmt,
-                program.global_vars.as_ref(),
-                thread.name.clone(),
-            );
-            if let Some(node) = write {
-                write_nodes.push(node);
-            }
-            if let Some(node) = read {
-                read_nodes.push(node);
-            }
->>>>>>> c06b2d1c
+            handle_statement(&mut g, &mut last_node, &mut read_nodes, &mut write_nodes, stmt, program.global_vars.as_ref(), thread.name.clone());
         }
         thread_nodes.push((write_nodes, read_nodes));
     }
@@ -195,12 +175,8 @@
     write_nodes: &mut Vec<NodeIndex>,
     stmt: &Statement,
     globals: &[String],
-<<<<<<< HEAD
+    thread: ThreadId,
 ) -> Option<Vec<NodeIndex>> {
-=======
-    thread: ThreadId,
-) -> (Option<NodeIndex>, Option<NodeIndex>) {
->>>>>>> c06b2d1c
     match stmt {
         Statement::Modify(vwrite, Expr::Num(_)) | Statement::Assign(vwrite, Expr::Num(_)) => {
             // If the variable is a global, return the write node
@@ -252,26 +228,17 @@
         }
         Statement::Fence(FenceType::WR) => {
             // Fences are always part of the AEG as they affect the critical cycles
-<<<<<<< HEAD
-            let f = graph.add_node(Node::Fence(Fence::Full));
+            let f = graph.add_node(Node::Fence(thread, Fence::Full));
             connect_previous(graph, last_node, f);
             *last_node = vec![f];
             Some(vec![f])
-=======
-            let f = graph.add_node(Node::Fence(thread, Fence::Full));
-            if last_node.is_some() {
-                graph.update_edge(last_node.unwrap(), f, AegEdge::ProgramOrder);
-            }
-            *last_node = Some(f);
-            (None, None)
->>>>>>> c06b2d1c
         }
         Statement::Fence(_) => {
             todo!("Implement other fences")
         }
         Statement::If(cond, thn, els) => {
             let mut reads = vec![];
-            handle_condition(graph, &mut reads, cond, globals);
+            handle_condition(graph, &mut reads, cond, globals, thread.clone());
 
             // Add a po edge from the last node to the first read
             let mut first = None;
@@ -289,7 +256,7 @@
             let branch_node = last_node.clone();
             let mut first_thn = None;
             for stmt in thn {
-                let f = handle_statement(graph, last_node, read_nodes, write_nodes, stmt, globals);
+                let f = handle_statement(graph, last_node, read_nodes, write_nodes, stmt, globals, thread.clone());
                 if first_thn.is_none() {
                     first_thn = f;
                 }
@@ -299,7 +266,7 @@
             let mut first_els = None;
             *last_node = branch_node;
             for stmt in els {
-                let f = handle_statement(graph, &mut thn_branch, read_nodes, write_nodes, stmt, globals);
+                let f = handle_statement(graph, &mut thn_branch, read_nodes, write_nodes, stmt, globals, thread.clone());
                 if first_els.is_none() {
                     first_els = f;
                 }
@@ -324,7 +291,7 @@
         }
         Statement::While(cond, body) => {
             let mut reads = vec![];
-            handle_condition(graph, &mut reads, cond, globals);
+            handle_condition(graph, &mut reads, cond, globals, thread.clone());
 
             // Add a po edge from the last node to the first read
             let mut first = None;
@@ -340,7 +307,7 @@
             read_nodes.append(&mut reads);
 
             for stmt in body {
-                let f = handle_statement(graph, last_node, read_nodes, write_nodes, stmt, globals);
+                let f = handle_statement(graph, last_node, read_nodes, write_nodes, stmt, globals, thread.clone());
                 if first.is_none() {
                     first = f;
                 }
@@ -373,26 +340,33 @@
     reads: &mut Vec<NodeIndex>,
     cond: &CondExpr,
     globals: &[String],
+    thread: ThreadId,
 ) {
     match cond {
-        CondExpr::Neg(e) => handle_condition(graph, reads, e, globals),
+        CondExpr::Neg(e) => handle_condition(graph, reads, e, globals, thread),
         CondExpr::And(e1, e2) => {
-            handle_condition(graph, reads, e1, globals);
-            handle_condition(graph, reads, e2, globals);
+            handle_condition(graph, reads, e1, globals, thread.clone());
+            handle_condition(graph, reads, e2, globals, thread);
         }
         CondExpr::Eq(e1, e2) => {
-            handle_expression(graph, reads, e1, globals);
-            handle_expression(graph, reads, e2, globals);
-        }
-    }
-}
-
-fn handle_expression(graph: &mut Aeg, reads: &mut Vec<NodeIndex>, expr: &Expr, globals: &[String]) {
+            handle_expression(graph, reads, e1, globals, thread.clone());
+            handle_expression(graph, reads, e2, globals, thread);
+        }
+    }
+}
+
+fn handle_expression(
+    graph: &mut Aeg,
+    reads: &mut Vec<NodeIndex>,
+    expr: &Expr,
+    globals: &[String],
+    thread: ThreadId,
+) {
     match expr {
         Expr::Num(_) => (),
         Expr::Var(vread) => {
             if globals.contains(vread) {
-                let node = graph.add_node(Node::Read(vread.clone()));
+                let node = graph.add_node(Node::Read(vread.clone(), thread));
                 reads.last().map(|i| graph.add_edge(*i, node, AegEdge::ProgramOrder));
                 reads.push(node);
             }
@@ -400,27 +374,6 @@
     }
 }
 
-<<<<<<< HEAD
-// todo: critical cycles must be minimal
-// (CS1) the cycle contains at least one delay for A;
-// (CS2) per thread, there are at most two accesses, the accesses are adjacent in the
-// cycle, and the accesses are to different memory locations; and
-// (CS3) for a memory location l, there are at most three accesses to l along the cycle,
-// the accesses are adjacent in the cycle, and the accesses are from different threads.
-fn critical_cycles(g: &Aeg) -> Vec<Vec<NodeIndex>> {
-    let tarjan = tarjan_scc(&g);
-
-    dbg!(&tarjan);
-
-    tarjan
-        .iter()
-        .filter(|cycle| is_critical(g, cycle))
-        .cloned()
-        .collect()
-}
-
-=======
->>>>>>> c06b2d1c
 /// Returns the potential critical cycles for the following aeg:
 ///
 /// ```text
@@ -476,16 +429,12 @@
 #[cfg(test)]
 mod tests {
     use petgraph::algo::has_path_connecting;
-    use petgraph::dot::Dot;
 
     use super::*;
 
-<<<<<<< HEAD
-=======
     use parser;
     use petgraph::dot::Dot;
 
->>>>>>> c06b2d1c
     #[test]
     fn aeg_from_init() {
         let program = Program {
