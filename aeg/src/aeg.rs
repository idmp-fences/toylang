use petgraph::{
    adj::EdgeIndex,
<<<<<<< HEAD
    algo::astar,
    graph::{DiGraph, Edge, NodeIndex},
    visit::EdgeRef,
=======
    graph::{DiGraph, NodeIndex},
    visit::{EdgeRef, VisitMap, Visitable},
>>>>>>> c1a4a6cb
};

use ast::*;

use crate::critical_cycles::{self, Architecture, CriticalCycle};

#[cfg(feature = "serde")]
use serde::{Deserialize, Serialize};

pub(crate) type ThreadId = String;
pub(crate) type MemoryId = String;

// todo: use `usize` to represent memory addresses
#[derive(Debug, Clone, PartialEq, Eq)]
#[cfg_attr(feature = "serde", derive(Serialize, Deserialize))]
pub enum Node {
    Read(ThreadId, MemoryId),
    Write(ThreadId, MemoryId),
    Fence(ThreadId, Fence),
}

impl Node {
    pub fn address(&self) -> Option<&MemoryId> {
        match self {
            Node::Read(_, address) => Some(address),
            Node::Write(_, address) => Some(address),
            Node::Fence(_, _) => None,
        }
    }

    pub fn thread_name(&self) -> &ThreadId {
        match self {
            Node::Read(t, _) | Node::Write(t, _) | Node::Fence(t, _) => t,
        }
    }
}

#[derive(Debug, Clone, Copy, PartialEq, Eq)]
#[cfg_attr(feature = "serde", derive(Serialize, Deserialize))]
pub enum AegEdge {
    /// Abstracts all po edges that connect two events in program order.
    /// Note that this does not include po+, the transitive edges. For example, the relation
    /// a --> b --> c is represented by two edges: a --> b and b --> c, and the edge a --> c is implied.
    ProgramOrder,
    /// External communications coe rfe fre are overapproximated by this relation.
    /// Internal communications are already covered by transitivity of [AegEdge::ProgramOrder].
    Competing,
}

#[derive(Debug, Clone, Copy, PartialEq, Eq)]
#[cfg_attr(feature = "serde", derive(Serialize, Deserialize))]
pub enum Fence {
    /// mfence in x86, sync in Power, dmb in ARM
    Full,
    /// lwsync in Power
    LightWeight,
    /// isync in Power, isb in ARM
    Control,
}

#[derive(Debug, Clone)]
pub struct AbstractEventGraph {
    pub graph: Aeg,
}

impl From<&Program> for AbstractEventGraph {
    fn from(program: &Program) -> Self {
        AbstractEventGraph {
            graph: create_aeg(program),
        }
    }
}

impl AbstractEventGraph {
    /// Find all neighbors of a node, taking into account transitive po edges
    pub fn neighbors(&self, node: NodeIndex) -> Vec<NodeIndex> {
        let mut po_neighbors = self.transitive_po_neighbors(node);
        let mut close_non_po_neighbors: Vec<NodeIndex> = self
            .graph
            .edges(node)
            .filter_map(|edge| match edge.weight() {
                AegEdge::ProgramOrder => None,
                AegEdge::Competing => Some(edge.target()),
            })
            .collect();

        close_non_po_neighbors.append(&mut po_neighbors);
        close_non_po_neighbors
    }

    /// Find all the po neighbors of a node connected through (transitive) po edges
    fn transitive_po_neighbors(&self, node: NodeIndex) -> Vec<NodeIndex> {
        let close_po_neighbors = |node| {
            self.graph
                .edges(node)
                .filter_map(|edge| match edge.weight() {
                    AegEdge::ProgramOrder => Some(edge.target()),
                    AegEdge::Competing => None,
                })
        };

        // Use DFS as backward jump can create PO loops
        let mut stack = vec![node];
        let mut discovered = self.graph.visit_map();

        while let Some(curr) = stack.pop() {
            if discovered.visit(curr) {
                for succ in close_po_neighbors(curr) {
                    if !discovered.is_visited(&succ) {
                        stack.push(succ);
                    }
                }
            }
        }

        discovered
            .ones()
            .map(|one| NodeIndex::from(one as u32))
            .filter(|n| *n != node)
            .collect()
    }

    /// Check if two nodes are connected through po+,
    /// i.e. there is a path of [AegEdge::ProgramOrder] connecting them
    pub fn is_po_connected(&self, a: NodeIndex, b: NodeIndex) -> bool {
        self.transitive_po_neighbors(a).contains(&b)
    }

    /// Returns the shortest program order path between two nodes, if it exists
    pub fn po_between(&self, a: NodeIndex, b: NodeIndex) -> Option<Vec<NodeIndex>> {
        if !self.is_po_connected(a, b) {
            return None;
        }

        astar(
            &self.graph,
            a,
            |finish| finish == b,
            |edge| match edge.weight() {
                AegEdge::ProgramOrder => 0,
                AegEdge::Competing => 100,
            },
            |_| 0,
        )
        .map(|(_cost, path)| path)
    }

    pub fn tso_critical_cycles(&self) -> Vec<CriticalCycle> {
        critical_cycles::critical_cycles(self, &Architecture::Tso)
    }
}

pub(crate) type Aeg = DiGraph<Node, AegEdge>;

fn create_aeg(program: &Program) -> Aeg {
    let mut g: Aeg = DiGraph::new();

    // The init block is single-threaded, so none of the nodes are in the AEG.
    // All competing edges happen between threads.

    // Add the threads
    let mut thread_nodes = vec![];
    for thread in &program.threads {
        let mut last_node = vec![];
        let mut read_nodes = vec![];
        let mut write_nodes = vec![];
        for stmt in &thread.instructions {
            handle_statement(
                &mut g,
                &mut last_node,
                &mut read_nodes,
                &mut write_nodes,
                stmt,
                program.global_vars.as_ref(),
                thread.name.clone(),
            );
        }
        thread_nodes.push((write_nodes, read_nodes));
    }

    // Calculate the cmp relations
    for (i, (write_nodes, _)) in thread_nodes.iter().enumerate() {
        for write in write_nodes {
            for (_j, (other_writes, other_reads)) in
                thread_nodes.iter().enumerate().filter(|(j, _)| *j != i)
            {
                for other_write in other_writes {
                    if g[*other_write].address() == g[*write].address() {
                        // two directed edges represent an undirected relation
                        g.update_edge(*write, *other_write, AegEdge::Competing);
                        g.update_edge(*other_write, *write, AegEdge::Competing);
                    }
                }
                for other_read in other_reads {
                    if g[*other_read].address() == g[*write].address() {
                        g.update_edge(*write, *other_read, AegEdge::Competing);
                        g.update_edge(*other_read, *write, AegEdge::Competing);
                    }
                }
            }
        }
    }
    g
}

/// Adds the corresponding nodes for a statement to the AEG and returns the index of the first nodes.
/// Only the global read/write nodes are added to the AEG as they are the only ones that can create competing edges.
/// The local read/write nodes are not add to the AEG as they are not relevant for the competing edge calculation.
fn handle_statement(
    graph: &mut Aeg,
    last_node: &mut Vec<NodeIndex>,
    read_nodes: &mut Vec<NodeIndex>,
    write_nodes: &mut Vec<NodeIndex>,
    stmt: &Statement,
    globals: &[String],
    thread: ThreadId,
) -> Option<Vec<NodeIndex>> {
    match stmt {
        Statement::Modify(vwrite, Expr::Num(_)) | Statement::Assign(vwrite, Expr::Num(_)) => {
            // If the variable is a global, return the write node
            if globals.contains(vwrite) {
                let lhs: NodeIndex = graph.add_node(Node::Write(thread, vwrite.clone()));
                // Add a po edge from the last node to the current node
                connect_previous(graph, last_node, lhs);
                *last_node = vec![lhs];

                write_nodes.push(lhs);
                Some(vec![lhs])
            } else {
                None
            }
        }
        Statement::Modify(vwrite, Expr::Var(vread))
        | Statement::Assign(vwrite, Expr::Var(vread)) => {
            // We distinguish between 4 cases, whether both are globals, only one is a global, or none are globals

            if globals.contains(vwrite) && globals.contains(vread) {
                let lhs = graph.add_node(Node::Write(thread.clone(), vwrite.clone()));
                let rhs = graph.add_node(Node::Read(thread, vread.clone()));
                // Add a po edge from the last node to the current node
                connect_previous(graph, last_node, lhs);
                // Add a po edge from the rhs (read) to the lhs (write)
                graph.update_edge(rhs, lhs, AegEdge::ProgramOrder);

                *last_node = vec![lhs];
                write_nodes.push(lhs);
                read_nodes.push(rhs);
                Some(vec![lhs])
            } else if globals.contains(vwrite) {
                let lhs = graph.add_node(Node::Write(thread, vwrite.clone()));
                // Add a po edge from the last node to the current node
                connect_previous(graph, last_node, lhs);
                *last_node = vec![lhs];
                write_nodes.push(lhs);
                Some(vec![lhs])
            } else if globals.contains(vread) {
                let rhs = graph.add_node(Node::Read(thread, vread.clone()));
                // Add a po edge from the last node to the current node
                connect_previous(graph, last_node, rhs);
                *last_node = vec![rhs];
                read_nodes.push(rhs);
                Some(vec![rhs])
            } else {
                None
            }
        }
        Statement::Fence(FenceType::WR) => {
            // Fences are always part of the AEG as they affect the critical cycles
            let f = graph.add_node(Node::Fence(thread, Fence::Full));
            connect_previous(graph, last_node, f);
            *last_node = vec![f];
            Some(vec![f])
        }
        Statement::Fence(_) => {
            todo!("Implement other fences")
        }
        Statement::If(cond, thn, els) => {
            let mut reads = vec![];
            handle_condition(graph, &mut reads, cond, globals, thread.clone());

            // Add a po edge from the last node to the first read
            let mut first = None;
            if let Some(read) = reads.first() {
                first = Some(vec![*read]);
                connect_previous(graph, last_node, *read);
            }
            if let Some(read) = reads.last() {
                *last_node = vec![*read];
            }

            // Move the read nodes into the read node list
            read_nodes.append(&mut reads);

            let mut thn_branch = last_node.clone();
            let mut first_thn = None;
            for stmt in thn {
                let f = handle_statement(
                    graph,
                    &mut thn_branch,
                    read_nodes,
                    write_nodes,
                    stmt,
                    globals,
                    thread.clone(),
                );
                if first_thn.is_none() {
                    first_thn = f;
                }
            }

            let mut first_els = None;
            for stmt in els {
                let f = handle_statement(
                    graph,
                    last_node,
                    read_nodes,
                    write_nodes,
                    stmt,
                    globals,
                    thread.clone(),
                );
                if first_els.is_none() {
                    first_els = f;
                }
            }

            for node in thn_branch.iter() {
                if !last_node.contains(node) {
                    last_node.push(*node);
                }
            }

            if first.is_some() {
                first
            } else if let Some(mut ft) = first_thn {
                if let Some(fe) = first_els {
                    ft.extend(fe);
                }
                Some(ft)
            } else {
                first_els
            }
        }
        Statement::While(cond, body) => {
            let mut reads = vec![];
            handle_condition(graph, &mut reads, cond, globals, thread.clone());

            // Add a po edge from the last node to the first read
            let mut first_cond = None;
            if let Some(read) = reads.first() {
                first_cond = Some(vec![*read]);
                connect_previous(graph, last_node, *read);
            }
            if let Some(read) = reads.last() {
                *last_node = vec![*read];
            }

            // Move the read nodes into the read node list
            read_nodes.append(&mut reads);

            // Store the branch node for the condition
            let branch = last_node.clone();

            let mut first_body = None;
            for stmt in body {
                let f = handle_statement(
                    graph,
                    last_node,
                    read_nodes,
                    write_nodes,
                    stmt,
                    globals,
                    thread.clone(),
                );
                if first_body.is_none() {
                    first_body = f;
                }
            }

            // Condition contains a read
            if let Some(f) = first_cond {
                // Add edges from the last node to the first
                for node in f.iter() {
                    connect_previous(graph, last_node, *node);
                }

                // Next node should connect to the end of the condition
                *last_node = branch;
                Some(f)
            }
            // Body contains a read or write operation
            else if let Some(f) = first_body {
                // Add edges from the last node of the body to the start of the body
                for node in f.iter() {
                    connect_previous(graph, last_node, *node);
                }

                // Next node should connect to the end of the body and the nodes before the while loop
                last_node.append(&mut branch.clone());
                Some(f)
            }
            // While loop is empty
            else {
                None
            }
        }
    }
}

fn connect_previous(graph: &mut Aeg, last_node: &[NodeIndex], current_node: NodeIndex) {
    for node in last_node {
        graph.update_edge(*node, current_node, AegEdge::ProgramOrder);
    }
}

fn handle_condition(
    graph: &mut Aeg,
    reads: &mut Vec<NodeIndex>,
    cond: &CondExpr,
    globals: &[String],
    thread: ThreadId,
) {
    match cond {
        CondExpr::Neg(e) => handle_condition(graph, reads, e, globals, thread),
        CondExpr::And(e1, e2) => {
            handle_condition(graph, reads, e1, globals, thread.clone());
            handle_condition(graph, reads, e2, globals, thread);
        }
        CondExpr::Eq(e1, e2) => {
            handle_expression(graph, reads, e1, globals, thread.clone());
            handle_expression(graph, reads, e2, globals, thread);
        }
    }
}

fn handle_expression(
    graph: &mut Aeg,
    reads: &mut Vec<NodeIndex>,
    expr: &Expr,
    globals: &[String],
    thread: ThreadId,
) {
    match expr {
        Expr::Num(_) => (),
        Expr::Var(vread) => {
            if globals.contains(vread) {
                let node = graph.add_node(Node::Read(thread, vread.clone()));
                reads
                    .last()
                    .map(|i| graph.add_edge(*i, node, AegEdge::ProgramOrder));
                reads.push(node);
            }
        }
    }
}

/// Returns the potential critical cycles for the following aeg:
///
/// ```text
/// Wy --\   /-- Wx
/// |     \ /    |
/// |      x     |
/// v     / \    v
/// Rx --/   \-- Ry
/// ```
///
/// I *believe* the optimal solution is placing on one of the two directed edges.
///
/// Which is the aeg generated by the following program:
///
/// ```text
/// let x: u32 = 0;
/// let y: u32 = 0;
/// thread t1 {
///     x = 1;
///     let a: u32 = y;
/// }
/// thread t2 {
///     y = 1;
///     let b: u32 = x;
/// }
/// final {
///     assert( t1.a == t2.b );
/// }
/// ```
#[deprecated(note = "This function is temporary and will be removed")]
#[allow(non_snake_case)]
fn dummy_critical_cycles() -> (Aeg, Vec<Vec<NodeIndex>>) {
    let mut g: Aeg = Aeg::new();

    let Wy = g.add_node(Node::Write("t1".to_string(), "Wy".to_string()));
    let Rx = g.add_node(Node::Read("t1".to_string(), "Rx".to_string()));

    let Wx = g.add_node(Node::Write("t2".to_string(), "Wx".to_string()));
    let Ry = g.add_node(Node::Read("t2".to_string(), "Ry".to_string()));

    g.update_edge(Wy, Rx, AegEdge::ProgramOrder);
    g.update_edge(Wx, Ry, AegEdge::ProgramOrder);

    g.update_edge(Rx, Wx, AegEdge::Competing);
    g.update_edge(Wx, Rx, AegEdge::Competing);

    g.update_edge(Ry, Wy, AegEdge::Competing);
    g.update_edge(Wy, Ry, AegEdge::Competing);

    (g, vec![vec![Rx, Wx, Ry, Wy]])
}

#[cfg(test)]
mod tests {
    use petgraph::algo::has_path_connecting;

    use super::*;

    use parser;
    use petgraph::dot::Dot;
    use petgraph::visit::IntoNodeReferences;

    #[test]
    fn aeg_from_init() {
        let program = Program {
            init: vec![
                Init::Assign("x".to_string(), Expr::Num(1)),
                Init::Assign("y".to_string(), Expr::Num(2)),
                Init::Assign("z".to_string(), Expr::Var("x".to_string())),
            ],
            threads: vec![],
            assert: vec![LogicExpr::Eq(LogicInt::Num(1), LogicInt::Num(1))],
            global_vars: vec!["x".to_string(), "y".to_string(), "z".to_string()],
        };

        let aeg = create_aeg(&program);
        assert_eq!(aeg.node_count(), 0);
        assert_eq!(aeg.edge_count(), 0);
    }

    #[test]
    fn aeg_from_threads() {
        let program = r#"
        let x: u32 = 0;
        let y: u32 = 0;
        thread t1 {
            x = 1;
            let a: u32 = y;
        }
        thread t2 {
            y = 1;
            let b: u32 = x;
        }
        final {
            assert( t1.a == t2.b );
        }"#;
        let program = parser::parse(program).unwrap();

        let aeg = create_aeg(&program);

        dbg!("{:?}", Dot::with_config(&aeg, &[]));

        // There are 2 writes and 2 reads
        assert_eq!(aeg.node_count(), 4);
        // Threads have 2 po each, and there are is an undirected x-x and y-y cmp edge between the threads (each of which have 2 directed edges)
        assert_eq!(aeg.edge_count(), 6);

        // There should be a cycle
        let n = aeg.node_indices().collect::<Vec<_>>();
        assert!(has_path_connecting(
            &aeg,
            *n.first().unwrap(),
            *n.last().unwrap(),
            None
        ));
    }

    #[test]
    fn transitivity() {
        let program = r#"
        let x: u32 = 0;
        let y: u32 = 0;
        thread t1 {
            x = 0;
            x = 1;
            x = 2;
            x = 3;
        }
        thread t2 {
            x = 4;
            y = 5;
        }
        final {
            assert( t1.a == t2.b );
        }"#;
        let program = parser::parse(program).unwrap();
        let aeg = AbstractEventGraph::from(&program);
        dbg!(&aeg);
        let mut nodes = aeg.graph.node_indices();
        let node1 = nodes.next().unwrap();
        let node2 = nodes.next().unwrap();
        let node3 = nodes.next().unwrap();
        let node4 = nodes.next().unwrap();
        assert_eq!(dbg!(aeg.neighbors(node1)).len(), 4);
        assert_eq!(aeg.neighbors(node2).len(), 3);
        assert_eq!(aeg.neighbors(node3).len(), 2);
        assert_eq!(aeg.neighbors(node4).len(), 1);
    }

    #[test]
    fn competing_edges() {
        // make sure competing edges don't appear within read-read pairs, or within local variables from different threads
        let program = r#"
        let x: u32 = 3;
        thread t1 {
            let a: u32 = x;
        }
        thread t2 {
            let a: u32 = x;
        }
        final {
            assert( t1.a == t2.a );
        }"#;
        let program = parser::parse(program).unwrap();

        let aeg = dbg!(create_aeg(&program));
        assert_eq!(aeg.node_count(), 2);
        assert_eq!(aeg.edge_count(), 0);

        let program = r#"
        let x: u32 = 3;
        thread t1 {
            let a: u32 = x;
            x = 5;
        }
        thread t2 {
            let a: u32 = x;
        }
        final {
            assert( t1.a == t2.a );
        }"#;
        let program = parser::parse(program).unwrap();

        let aeg = dbg!(create_aeg(&program));
        assert_eq!(aeg.node_count(), 3);
        // 1 program order, 1 undirected competing edge
        assert_eq!(aeg.edge_count(), 3);

        let program = r#"
        let x: u32 = 3;
        thread t1 {
            let a: u32 = x;
            let b: u32 = x;
        }
        thread t2 {
            let a: u32 = x;
        }
        final {
            assert( t1.a == t2.a );
        }"#;
        let program = parser::parse(program).unwrap();

        let aeg = dbg!(create_aeg(&program));
        assert_eq!(aeg.node_count(), 3);
        // 1 program order
        assert_eq!(aeg.edge_count(), 1);
    }

    #[test]
    fn ifs() {
        // Fig 9. and 10. of Don't Sit on the Fence
        let program = r#"
    let x: u32 = 0;
    let y: u32 = 0;
    let z: u32 = 0;
    thread t1 {
        let a: u32 = 0;
        x = 42;
        if (1 == 1) {
            y = 1;
        } else {
            a = z;
        }
        x = 1;
    }
    thread t2 {
        let b: u32 = y;
        let c: u32 = z;
        let d: u32 = x;
    }
    final {}
    "#;

        let program = parser::parse(program).unwrap();

        let aeg = create_aeg(&program);
        dbg!(Dot::with_config(&aeg, &[]));

        assert_eq!(aeg.node_count(), 7);

        assert_eq!(
            aeg.edge_references()
                .filter(|e| matches!(e.weight(), AegEdge::ProgramOrder))
                .count(),
            6
        );

        assert_eq!(
            aeg.edge_references()
                .filter(|e| matches!(e.weight(), AegEdge::Competing))
                .count(),
            3 * 2 // doubled because cmp edges are undirected
        );

        // find the t1 nodes
        let ([wx1, wy, wx2], [rz]) = get_nodes(&aeg, "t1", &["x", "y", "x"], &["z"]);

        // ensure we have the correct structure
        assert!(aeg.contains_edge(wx1, wy));
        assert!(aeg.contains_edge(wx1, rz));
        assert!(aeg.contains_edge(wy, wx2));
        assert!(aeg.contains_edge(rz, wx2));
    }

    #[test]
    fn whiles() {
        let program = r#"
    let x: u32 = 0;
    let y: u32 = 0;
    let z: u32 = 0;
    thread t1 {
        x = 32;
        while (x == 0) {
            y = 1;
        }
        z = 1;
    }
    final {}
    "#;

        let program = parser::parse(program).unwrap();

        let aeg = create_aeg(&program);
        dbg!(Dot::with_config(&aeg, &[]));

        assert_eq!(aeg.node_count(), 4);

        assert_eq!(
            aeg.edge_references()
                .filter(|e| matches!(e.weight(), AegEdge::ProgramOrder))
                .count(),
            4
        );

        assert_eq!(
            aeg.edge_references()
                .filter(|e| matches!(e.weight(), AegEdge::Competing))
                .count(),
            0
        );

        // find the t1 nodes
        let ([wx, wy, wz], [rx]) = get_nodes(&aeg, "t1", &["x", "y", "z"], &["x"]);

        // ensure we have the correct structure
        assert!(aeg.contains_edge(wx, rx));
        assert!(aeg.contains_edge(rx, wy));
        assert!(aeg.contains_edge(wy, rx));
        assert!(aeg.contains_edge(rx, wz));
    }

    #[test]
    fn whiles_no_condition() {
        let program = r#"
    let x: u32 = 0;
    let y: u32 = 0;
    let z: u32 = 0;
    thread t1 {
        let a: u32 = 0;
        x = 32;
        while (a == 0) {
            y = 1;
            a = y;
        }
        z = 1;
    }
    final {}
    "#;

        let program = parser::parse(program).unwrap();

        let aeg = create_aeg(&program);
        dbg!(Dot::with_config(&aeg, &[]));

        assert_eq!(aeg.node_count(), 4);

        assert_eq!(
            aeg.edge_references()
                .filter(|e| matches!(e.weight(), AegEdge::ProgramOrder))
                .count(),
            5
        );

        assert_eq!(
            aeg.edge_references()
                .filter(|e| matches!(e.weight(), AegEdge::Competing))
                .count(),
            0
        );

        // find the t1 nodes
        let ([wx, wy, wz], [ry]) = get_nodes(&aeg, "t1", &["x", "y", "z"], &["y"]);

        // ensure we have the correct structure
        assert!(aeg.contains_edge(wx, wy));
        assert!(aeg.contains_edge(wy, ry));
        assert!(aeg.contains_edge(ry, wy));
        assert!(aeg.contains_edge(wx, wz));
        assert!(aeg.contains_edge(ry, wz));
    }

    fn get_nodes<const N: usize, const M: usize>(
        aeg: &Aeg,
        thread: &str,
        writes: &[&str; N],
        reads: &[&str; M],
    ) -> ([NodeIndex; N], [NodeIndex; M]) {
        let mut write_nodes = vec![];
        let mut read_nodes = vec![];

        let mut wi = 0;
        let mut ri = 0;
        for (id, node) in aeg.node_references() {
            match node {
                Node::Write(t, addr) if t == thread => {
                    if wi < writes.len() && writes[wi] == addr.as_str() {
                        write_nodes.push(id);
                        wi += 1;
                    } else {
                        panic!()
                    }
                }
                Node::Read(t, addr) if t == thread => {
                    if ri < reads.len() && reads[ri] == addr.as_str() {
                        read_nodes.push(id);
                        ri += 1;
                    } else {
                        panic!()
                    }
                }
                _ => {}
            }
        }

        (
            write_nodes.try_into().unwrap(),
            read_nodes.try_into().unwrap(),
        )
    }
}<|MERGE_RESOLUTION|>--- conflicted
+++ resolved
@@ -1,13 +1,8 @@
 use petgraph::{
     adj::EdgeIndex,
-<<<<<<< HEAD
     algo::astar,
     graph::{DiGraph, Edge, NodeIndex},
-    visit::EdgeRef,
-=======
-    graph::{DiGraph, NodeIndex},
     visit::{EdgeRef, VisitMap, Visitable},
->>>>>>> c1a4a6cb
 };
 
 use ast::*;
