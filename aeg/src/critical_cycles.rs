--- conflicted
+++ resolved
@@ -471,19 +471,11 @@
 
         let ccs = critical_cycles(&aeg, &Architecture::Power);
         dbg!(&ccs);
-<<<<<<< HEAD
-        assert_eq!(ccs.len(), 4);
-        assert_eq!(
-            ccs.iter().flat_map(|cc| cc.potential_fences.iter()).count(),
-            3 + 3 + 2 + 2
-        );
-=======
 
         // There are actually 5 critical cycles, 1 more than the 4 suggested in the fig 16
         // The additional cycle involves threads 1, 3, and 4
         // Wt(t1) -po-> Wy(t1) -cmp-> Wy(t4) -cmp-> Ry(t3) -po-> Rt(t3) -cmp-> Wt(t1)
         assert_eq!(ccs.len(), 5);
->>>>>>> c1a4a6cb
 
         let ccs = critical_cycles(&aeg, &Architecture::Tso);
         dbg!(&ccs);
