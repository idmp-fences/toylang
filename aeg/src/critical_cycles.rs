use std::collections::HashMap;

use itertools::Itertools;
use petgraph::{
    graph::NodeIndex,
    prelude::EdgeIndex,
    visit::{VisitMap, Visitable},
};

use crate::{
    aeg::{MemoryId, Node, ThreadId},
    simple_paths::all_simple_po_paths,
    AbstractEventGraph,
};

#[cfg(feature = "serde")]
use serde::{Deserialize, Serialize};

/// A critical cycle that satisfies the properties in *Don't sit on the Fence*.
#[derive(Clone, Debug)]
#[cfg_attr(feature = "serde", derive(Serialize, Deserialize))]
pub struct CriticalCycle {
    pub cycle: Vec<NodeIndex>,
    pub potential_fences: Vec<EdgeIndex>,
}

#[derive(Clone, Copy, Debug, PartialEq, Eq)]
pub enum Architecture {
    Tso,
    Arm,
    Power,
}

/// A struct representing a (possibly incomplete) minimal cycle in the AEG.
///
/// A minimal cycle is a cycle that satisfies the following properties:
///
/// MC1: Per thread, there are at most two accesses, and the accesses are adjacent in the cycle.
///
/// MC2: For a memory location l, there are at most three accesses to l along the cycle, and the accesses are adjacent in the cycle.
#[derive(Clone, Debug)]
struct IncompleteMinimalCycle<T, M>
where
    T: Eq + std::hash::Hash,
    M: Eq + std::hash::Hash,
{
    /// The nodes in the cycle.
    cycle: Vec<NodeIndex>,
    // could be a shortvec (size 2 and s3 respectively)
    thread_accesses: HashMap<T, Vec<usize>>,
    memory_accesses: HashMap<M, Vec<usize>>,
    has_delay: bool,
    architecture: Architecture,
}

impl PartialEq for IncompleteMinimalCycle<ThreadId, MemoryId> {
    fn eq(&self, other: &Self) -> bool {
        self.cycle == other.cycle && self.architecture == other.architecture
    }
}

impl Eq for IncompleteMinimalCycle<ThreadId, MemoryId> {}

impl IncompleteMinimalCycle<ThreadId, MemoryId> {
    fn new_tso() -> Self {
        Self::with_architecture(&Architecture::Tso)
    }

    fn with_architecture(architecture: &Architecture) -> Self {
        IncompleteMinimalCycle {
            cycle: Vec::new(),
            thread_accesses: HashMap::new(),
            memory_accesses: HashMap::new(),
            has_delay: false,
            architecture: *architecture,
        }
    }

    fn len(&self) -> usize {
        self.cycle.len()
    }

    fn first(&self) -> Option<&NodeIndex> {
        self.cycle.first()
    }

    fn last(&self) -> Option<&NodeIndex> {
        self.cycle.last()
    }

    /// Add a node to the cycle if it satisfies the minimal cycle properties.
    /// Returns true if the node was added to the cycle.
    ///
    /// Panics if the added node is not a successor of the last node in the cycle.
    fn add_node(&mut self, aeg: &AbstractEventGraph, node: NodeIndex) -> bool {
        if self.cycle.contains(&node) {
            return false;
        }

        let (thread, addr) = match &aeg.graph[node] {
            Node::Write(thread, addr) | Node::Read(thread, addr) => (thread, addr),

            Node::Fence(_, _) => {
                unimplemented!("should fences even be part of the AEG?")
            }
        };

        let thread_accesses = self.thread_accesses.entry(thread.clone()).or_insert(vec![]);
        let memory_accesses = self.memory_accesses.entry(addr.clone()).or_insert(vec![]);

        // MC1: Per thread, there are at most two accesses,
        // and the accesses are adjacent in the cycle
        let mc1 = match thread_accesses.len() {
            0 => true,
            1 => {
                let last = &aeg.graph[*self.cycle.last().unwrap()];
                let first = &aeg.graph[*self.cycle.first().unwrap()];
                last.thread_name() == thread || first.thread_name() == thread
            } // return true only if this is an adjacent access
            _ => false,
        };

        // MC2: For a memory location l, there are at most three accesses to l along the cycle,
        // and the accesses are adjacent in the cycle
        let mc2 = match memory_accesses.len() {
            0 => true,
            1 | 2 => {
                let last = &aeg.graph[*self.cycle.last().unwrap()];
                let first = &aeg.graph[*self.cycle.first().unwrap()];
                last.address().unwrap() == addr || first.address().unwrap() == addr
            } // return true only if this is an adjacent access
            _ => false,
        };

        // some micro-optimizations could be made in this function for less hash lookups
        if !(mc1 && mc2) {
            return false;
        }

        thread_accesses.push(self.cycle.len());
        memory_accesses.push(self.cycle.len());

        // a delay is a po or rf edge that is not safe (i.e., is relaxed) for a given architecture
        if let Some(last) = self.last() {
            debug_assert!(
                aeg.neighbors(*last).any(|neighbor| neighbor == node),
                "node added is not a successor of the last in the cycle"
            );

            if aeg.is_po_connected(*last, node) {
                // mark cycle as critical if there is poWR edge
                match (&self.architecture, &aeg.graph[*last], &aeg.graph[node]) {
                    (Architecture::Power, _, _) => {
                        self.has_delay = true;
                    }
                    (Architecture::Tso, Node::Write(_, _), Node::Read(_, _)) => {
                        self.has_delay = true;
                    }
                    (Architecture::Tso, _, _) => {}
                    (Architecture::Arm, _, _) => {
                        unimplemented!("Delay not defined for {:?}", self.architecture)
                    }
                }
            }
        }

        self.cycle.push(node);

        true
    }

    /// Turn this cycle into a critical cycle if it has a delay and satisfies adjacent thread/memory properties, otherwise return None.
    /// It is up to the caller to ensure that [IncompleteMinimalCycle::cycle] forms a cycle in the AEG.
    ///
    /// Note that we need to check again for thread/memory properties because of the cyclical nature.
    /// For example, a variable `t1.x` could be added to the following incomplete cycle:
    ///
    /// `t1.y --> t2.a --> t2.b --> ...`
    ///
    /// Because the second access to thread t1 is adjacent to the first node in the cycle.
    /// Later on, however, a different variable `t3.c` could be added as such:
    ///
    /// `t1.y --> t2.a --> t2.b --> t1.x --> t3.c`
    ///
    /// because it is not prevented by [IncompleteMinimalCycle::add_node].
    /// The reason it is not prevented is because we could have the following cycle:
    ///
    /// `t1.a --> t2.b --> t2.a --> t3.a`
    ///
    /// where, after the addition of `t2.a`, the addition of `tn.a` should still be possible.
    ///
    /// TODO: Really, it should be possible to add this check in the [IncompleteMinimalCycle::add_node] function,
    /// and not have to go through the cycle again. Worth looking into if this becomes a bottleneck.
    fn complete(self, aeg: &AbstractEventGraph) -> Vec<CriticalCycle> {
        if self.has_delay {
            for (_, nodes) in &self.thread_accesses {
                debug_assert!(nodes.len() <= 2);
                if nodes.len() == 2 {
                    let idx1 = nodes[0];
                    let idx2 = nodes[1];
                    if !((idx2 - idx1) == 1 || (idx2 - idx1) == self.cycle.len() - 1) {
                        return vec![];
                    }
                }
            }
            for (_, nodes) in &self.memory_accesses {
                debug_assert!(nodes.len() <= 3);
                if nodes.len() == 2 {
                    let idx1 = nodes[0];
                    let idx2 = nodes[1];
                    if !((idx2 - idx1) == 1 || (idx2 - idx1) == self.cycle.len() - 1) {
                        return vec![];
                    }
                }
                if nodes.len() == 3 {
                    let idx1 = nodes[0];
                    let idx2 = nodes[1];
                    let idx3 = nodes[2];

                    if !((idx2 - idx1) == 1 || (idx2 - idx1) == self.cycle.len() - 1) {
                        return vec![];
                    }
                    if !((idx3 - idx2) == 1 || (idx3 - idx2) == self.cycle.len() - 1) {
                        return vec![];
                    }
                }
            }

            let pfs = potential_fences(aeg, &self.cycle);

            pfs.into_iter()
                .map(|pf| CriticalCycle {
                    cycle: self.cycle.clone(),
                    potential_fences: pf,
                })
                .collect()
        } else {
            vec![]
        }
    }
}

/// Find all critical cycles in an [AbstractEventGraph] for the given architecture
pub(crate) fn critical_cycles(aeg: &AbstractEventGraph) -> Vec<CriticalCycle> {
    // We go through each of the nodes in the abstract event graph, using DFS on each to look for critical cycles

    let mut all_cycles = Vec::new();
    let mut inner_cycles = Vec::new();

    // DFS state, reset at each node
    let mut stack = Vec::new();
    let mut discovered = Vec::new();

    // Nodes for which all critical cycles have been found.
    let mut explored = Vec::new();

    // Go through all nodes in the graph, starting a DFS from each node to find critical cycles
    for start_node in aeg.graph.node_indices() {
        // Reset the state of the DFS
        stack.clear();
        discovered.clear();
        let mut mc = IncompleteMinimalCycle::with_architecture(&aeg.config.architecture);
        debug_assert!(mc.add_node(aeg, start_node));
        stack.push(mc);

        while let Some(cycle) = stack.pop() {
            let node = *cycle.last().expect("cycle is empty");

            if !discovered.contains(&cycle) {
                discovered.push(cycle.clone());
                for succ in aeg.neighbors(node) {
                    if !explored.contains(&succ) {
                        let mut cycle = cycle.clone();
                        if cycle.add_node(aeg, succ) {
                            stack.push(cycle);
                        } else if *cycle.first().unwrap() == succ && cycle.len() > 2 {
                            inner_cycles.extend(cycle.complete(aeg));
                        }
                    }
                }
            }
        }

        all_cycles.append(&mut inner_cycles);
        explored.push(start_node);
    }
    all_cycles
}

/// Find all potential fence placements in a cycle.
///
/// Under TSO, this equates to all poWR edges in the critical cycle.
/// However, this edge could be in po+ (a transitive edge) thus we must
/// list all the po edges between the two nodes.
///
/// TODO: handle the case where the write and read sandwich an if/else statement.
/// Currently it will just pick any shortest of the branching po paths and return those edges,
/// which I don't think is correct, as placing a fence on just one of the branches will still
/// allow critical cycles through the other branch.
fn potential_fences(aeg: &AbstractEventGraph, cycle: &[NodeIndex]) -> Vec<Vec<EdgeIndex>> {
    let n = cycle.len();
    let mut potential_fences_skip = vec![];
    let mut potential_fences_paths: Vec<Vec<Vec<_>>> = vec![];
    for i in 0..n {
        let j = {
            if i < n - 1 {
                i + 1
            } else {
                0
            }
        };

        let u = cycle[i];
        let v = cycle[j];

        // Check the node types between u and v
        match (aeg.config.architecture, &aeg.graph[u], &aeg.graph[v]) {
            // Only alow (po)WR edges on TSO
            (Architecture::Tso, Node::Write(_, _), Node::Read(_, _)) => {}
            (Architecture::Tso, _, _) => continue,
            (Architecture::Arm, _, _) => unimplemented!(),
            // Allow everything on Power
            (Architecture::Power, _, _) => {}
        }

        if aeg.config.skip_branches {
            if let Some(path) = aeg.po_between(u, v) {
                potential_fences_skip.extend(
                    path.windows(2)
                        .map(|pair| aeg.graph.find_edge(pair[0], pair[1]).unwrap()),
                )
            }
        } else {
            let paths: Vec<Vec<_>> = all_simple_po_paths(aeg, u, v, 0, None)
                .map(|path| {
                    path.windows(2)
                        .map(|pair| aeg.graph.find_edge(pair[0], pair[1]).unwrap())
                        .collect()
                })
                .collect();
            if paths.len() > 0 {
                potential_fences_paths.push(paths);
            }
        }
    }

    if aeg.config.skip_branches {
        vec![potential_fences_skip]
    } else {
        // Each item in potential fences paths contains a list of paths
        // from two nodes in the cycle, hence potential fences paths is
        // a triply nested loop. Here we reduce the loop into all the
        // potential paths that result from it by taking the cartesian product
        potential_fences_paths.iter().fold(vec![vec![]], |acc, e| {
            acc.iter()
                .cartesian_product(e)
                .map(|(t1, t2)| {
                    t1.into_iter()
                        .chain(t2.into_iter())
                        .copied()
                        .collect::<Vec<_>>()
                })
                .collect()
        })
    }
}

#[cfg(test)]
mod test {
    use petgraph::dot::Dot;

    use super::Architecture::*;
    use super::*;
    use crate::aeg::{AbstractEventGraph, Aeg, AegConfig, AegEdge};

    #[test]
    #[allow(non_snake_case)]
    fn minimal_cycle() {
        let mut g = Aeg::new();

        let Wy = g.add_node(Node::Write("t1".to_string(), "Wy".to_string()));
        let Rx = g.add_node(Node::Read("t1".to_string(), "Rx".to_string()));

        let Wx = g.add_node(Node::Write("t2".to_string(), "Wx".to_string()));
        let Ry = g.add_node(Node::Read("t2".to_string(), "Ry".to_string()));

        g.update_edge(Wy, Rx, AegEdge::ProgramOrder);
        g.update_edge(Wx, Ry, AegEdge::ProgramOrder);

        g.update_edge(Rx, Wx, AegEdge::Competing);
        g.update_edge(Wx, Rx, AegEdge::Competing);

        g.update_edge(Ry, Wy, AegEdge::Competing);
        g.update_edge(Wy, Ry, AegEdge::Competing);

        let aeg = AbstractEventGraph {
            graph: g,
            config: Default::default(),
        };

        let mut mc = IncompleteMinimalCycle::new_tso();
        assert!(mc.add_node(&aeg, Wy));
        assert!(mc.add_node(&aeg, Rx));

        // can't add Wy again
        assert!(!mc.add_node(&aeg, Wy));
    }

    #[test]
    #[should_panic(expected = "node added is not a successor of the last in the cycle")]
    #[allow(non_snake_case)]
    fn minimal_cycle_panics() {
        let mut g = Aeg::new();

        let Wy = g.add_node(Node::Write("t1".to_string(), "Wy".to_string()));
        let Rx = g.add_node(Node::Read("t1".to_string(), "Rx".to_string()));

        let Wx = g.add_node(Node::Write("t2".to_string(), "Wx".to_string()));
        let Ry = g.add_node(Node::Read("t2".to_string(), "Ry".to_string()));

        g.update_edge(Wy, Rx, AegEdge::ProgramOrder);
        g.update_edge(Wx, Ry, AegEdge::ProgramOrder);

        g.update_edge(Rx, Wx, AegEdge::Competing);
        g.update_edge(Wx, Rx, AegEdge::Competing);

        g.update_edge(Ry, Wy, AegEdge::Competing);
        g.update_edge(Wy, Ry, AegEdge::Competing);

        let aeg = AbstractEventGraph {
            graph: g,
            config: Default::default(),
        };

        let mut mc = IncompleteMinimalCycle::new_tso();
        assert!(mc.add_node(&aeg, Wy));
        assert!(mc.add_node(&aeg, Rx));

        // panics because Ry is not a successor of Rx
        mc.add_node(&aeg, Ry);
    }

    #[test]
    fn simple_critical_cycle() {
        let program = r#"
        let x: u32 = 0;
        let y: u32 = 0;
        thread t1 {
            x = 1;
            let a: u32 = y;
        }
        thread t2 {
            y = 1;
            let b: u32 = x;
        }
        final {
            // the following is possible under tso
            assert( !(t1.a == 0 && t1.b == 0) );
        }"#;
        let ast = parser::parse(program).unwrap();
        let mut aeg = AbstractEventGraph::new(&ast);
        println!("{:?}", Dot::with_config(&aeg.graph, &[]));

        // TSO
        let ccs = critical_cycles(&aeg);
        assert_eq!(ccs.len(), 1);

        // Power
        aeg.config.architecture = Power;
        let ccs = critical_cycles(&aeg);
        assert_eq!(ccs.len(), 1);
    }

    #[test]
    fn simple_critical_cycle_skip() {
        let program = r#"
        let x: u32 = 0;
        let y: u32 = 0;
        thread t1 {
            x = 1;
            let a: u32 = y;
        }
        thread t2 {
            y = 1;
            let b: u32 = x;
        }
        final {
            // the following is possible under tso
            assert( !(t1.a == 0 && t1.b == 0) );
        }"#;
        let ast = parser::parse(program).unwrap();
        let mut aeg = AbstractEventGraph::with_config(
            &ast,
            AegConfig {
                architecture: Architecture::Power,
                skip_branches: false,
            },
        );
        println!("{:?}", Dot::with_config(&aeg.graph, &[]));

        let ccs = critical_cycles(&aeg);
        assert_eq!(ccs.len(), 1);
    }

    #[test]
    fn dont_sit_fig_16() {
        let program = r#"
        let x: u32 = 0;
        let y: u32 = 0;
        let z: u32 = 0;
        let t: u32 = 0;
        thread t1 {
            t = 1;
            y = 1;
        }
        thread t2 {
            let a: u32 = z;
            x = 2;
        }
        thread t3 {
            let a: u32 = x;
            let b: u32 = y;
            z = 3;
            let c: u32 = t;
        }
        thread t4 {
            let a: u32 = z;
            y = 4;
        }
        thread t5 {
            t = 5;
            let a: u32 = z;
        }
        final {
            assert( 0 == 0 );
        }
        "#;
        let ast = parser::parse(program).unwrap();
        let mut aeg = AbstractEventGraph::with_config(
            &ast,
            AegConfig {
                architecture: Power,
                skip_branches: true,
            },
        );
        println!("{:?}", Dot::with_config(&aeg.graph, &[]));

        // Power
        let ccs = critical_cycles(&aeg);
        dbg!(&ccs);

        // There are actually 5 critical cycles, 1 more than the 4 suggested in the fig 16
        // The additional cycle involves threads 1, 3, and 4
        // Wt(t1) -po-> Wy(t1) -cmp-> Wy(t4) -cmp-> Ry(t3) -po-> Rt(t3) -cmp-> Wt(t1)
        assert_eq!(ccs.len(), 5);

        // TSO
        aeg.config.architecture = Architecture::Tso;
        let ccs = critical_cycles(&aeg);
        dbg!(&ccs);
        assert_eq!(ccs.len(), 1);
        assert_eq!(ccs[0].potential_fences.len(), 2)
    }

    #[test]
    fn multiple_ccs_one_source() {
        // In this program the first Wx has 2 critical cycles originating from it
        let program = r#"
        let x: u32 = 0;
        let y: u32 = 0;
        thread t1 {
            x = 1;
            y = 2;
            x = 3;
        }
        thread t2 {
            let b: u32 = y;
            let d: u32 = x;
        }
        final {}
        "#;

        let program = parser::parse(program).unwrap();

        let aeg = AbstractEventGraph::with_config(
            &program,
            AegConfig {
                architecture: Power,
                skip_branches: true,
            },
        );
        println!("{:?}", Dot::with_config(&aeg.graph, &[]));
        let ccs = critical_cycles(&aeg);
        dbg!(&ccs);
        assert_eq!(ccs.len(), 2)
    }

    #[test]
    fn ifs() {
        // Fig 9. and 10. of Don't Sit on the Fence
        let program = r#"
        let x: u32 = 0;
        let y: u32 = 0;
        let z: u32 = 0;
        thread t1 {
            let a: u32 = 0;
            x = 42;
            if (1 == 1) {
                y = 1;
            } else {
                a = z;
            }
            x = 1;
        }
        thread t2 {
            let b: u32 = y;
            let c: u32 = z;
            let d: u32 = x;
        }
        final {}
        "#;

        let program = parser::parse(program).unwrap();

        let aeg = AbstractEventGraph::with_config(
            &program,
            AegConfig {
                architecture: Power,
                skip_branches: true,
            },
        );
        println!("{:?}", Dot::with_config(&aeg.graph, &[]));
        let ccs = critical_cycles(&aeg);
        dbg!(&ccs);
        assert_eq!(ccs.len(), 2);

        // One of the cycles, passing over the if block, has only 1 potential fence placement
        // on the skip connection. The other has potential fence placements inside the if block.
        for cc in ccs {
            if cc.cycle.len() == 3 {
                assert_eq!(cc.potential_fences.len(), 1);
            } else if cc.cycle.len() == 4 {
                assert_eq!(cc.potential_fences.len(), 3);
            }
        }
<<<<<<< HEAD
    }

    #[test]
    fn nested_ifs() {
        let program = r#"
        let x: u32 = 0;
        let y: u32 = 0;
        let z: u32 = 0;
        thread t1 {
            let a: u32 = 0;
            x = 42;
            if (1 == 1) {
                if (1 == 1 ) {
                    z = 1;
                } else {
                    z = 2;
                }
            } else {
                if (1 == 1) {
                    z = 3;
                } else {
                    z = 4; 
                }
            }
            y = 1;
        }
        thread t2 {
            let b: u32 = y;
            let d: u32 = x;
        }
        final {}
        "#;

        let program = parser::parse(program).unwrap();

        let aeg = AbstractEventGraph::with_config(
            &program,
            AegConfig {
                architecture: Power,
                skip_branches: true,
            },
        );
        println!("{:?}", Dot::with_config(&aeg.graph, &[]));
        let ccs = critical_cycles(&aeg);
        dbg!(&ccs);
        assert_eq!(ccs.len(), 1);

        let aeg = AbstractEventGraph::with_config(
            &program,
            AegConfig {
                architecture: Power,
                skip_branches: false,
            },
        );
        let ccs = critical_cycles(&aeg);
        dbg!(&ccs);
        // 4 branches + 1 skip connection
        assert_eq!(ccs.len(), 5);
    }

    #[test]
    fn cc_through_nested_ifs() {
=======
    }

    #[test]
    fn cc_through_middle_of_while() {
>>>>>>> cf67bb85
        let program = r#"
        let x: u32 = 0;
        let y: u32 = 0;
        let z: u32 = 0;
<<<<<<< HEAD
        thread t1 {
            let a: u32 = 0;
            if (1 == 1) {
                x = 42;
                if (1 == 1 ) {
                    z = 1;
                } else {
                    z = 2;
                }
            } else {
                if (1 == 1) {
                    z = 3;
                } else {
                    z = 4; 
                }
            }
            y = 1;
        }
        thread t2 {
            let b: u32 = y;
            let d: u32 = x;
        }
        final {}
        "#;

        let program = parser::parse(program).unwrap();

        let aeg = AbstractEventGraph::with_config(
            &program,
            AegConfig {
                architecture: Power,
                skip_branches: true,
            },
        );
        println!("{:?}", Dot::with_config(&aeg.graph, &[]));
        let ccs = critical_cycles(&aeg);
        dbg!(&ccs);
        assert_eq!(ccs.len(), 1);

        let aeg = AbstractEventGraph::with_config(
            &program,
            AegConfig {
                architecture: Power,
                skip_branches: false,
            },
        );
        let ccs = critical_cycles(&aeg);
        dbg!(&ccs);
        // 2 branches + 1 skip connection
        assert_eq!(ccs.len(), 3);
    }

    #[test]
    fn cc_through_middle_of_while() {
        let program = r#"
        let x: u32 = 0;
        let y: u32 = 0;
        let z: u32 = 0;
=======
>>>>>>> cf67bb85
        thread t1 {
            while (x == 0) {
                y = 1;
                x = 1;
            }
            z = 1;
        }
        thread t2 {
            let a: u32 = z;
            let b: u32 = y;
        }
        final {}
        "#;

        let program = parser::parse(program).unwrap();

<<<<<<< HEAD
        let mut aeg = AbstractEventGraph::with_config(
            &program,
            AegConfig {
                architecture: Power,
                skip_branches: true,
            },
        );

        dbg!(Dot::new(&aeg.graph));

        let ccs = critical_cycles(&aeg);
=======
        let aeg = AbstractEventGraph::from(&program);

        dbg!(Dot::new(&aeg.graph));

        let ccs = critical_cycles(&aeg, &Architecture::Power);
>>>>>>> cf67bb85
        assert_eq!(ccs.len(), 1);
        dbg!(&ccs);

        let actual = CriticalCycle {
            cycle: vec![
                NodeIndex::from(1),
<<<<<<< HEAD
                NodeIndex::from(4),
                NodeIndex::from(5),
                NodeIndex::from(6),
=======
                NodeIndex::from(3),
                NodeIndex::from(4),
                NodeIndex::from(5),
>>>>>>> cf67bb85
            ],
            potential_fences: vec![
                EdgeIndex::from(1),
                EdgeIndex::from(2),
<<<<<<< HEAD
                EdgeIndex::from(5),
                EdgeIndex::from(6),
=======
                EdgeIndex::from(3),
                EdgeIndex::from(4),
>>>>>>> cf67bb85
            ],
        };

        assert_eq!(ccs[0].cycle, actual.cycle);
        assert_eq!(ccs[0].potential_fences, actual.potential_fences);
<<<<<<< HEAD

        let aeg = AbstractEventGraph::with_config(
            &program,
            AegConfig {
                architecture: Power,
                skip_branches: false,
            },
        );

        // since we're already in the while loop, there are no extra cc's
        let ccs = critical_cycles(&aeg);
        assert_eq!(ccs.len(), 1);
        dbg!(&ccs);
=======
>>>>>>> cf67bb85
    }

    #[test]
    fn cc_over_a_while() {
        let program = r#"
        let x: u32 = 0;
        let y: u32 = 0;
        let z: u32 = 0;
        thread t1 {
            y = 1;
            while (x == 0) {
                x = 1;
            }
            z = 1;
        }
        thread t2 {
            let a: u32 = z;
            let b: u32 = y;
        }
        final {}
        "#;

        let program = parser::parse(program).unwrap();

        let aeg = AbstractEventGraph::with_config(
            &program,
            AegConfig {
                architecture: Power,
                skip_branches: true,
            },
        );

        dbg!(Dot::new(&aeg.graph));

        let ccs = critical_cycles(&aeg);
        dbg!(&ccs);
        assert_eq!(ccs.len(), 1);

        let actual = CriticalCycle {
            cycle: vec![
                NodeIndex::from(0),
                NodeIndex::from(4),
                NodeIndex::from(5),
                NodeIndex::from(6),
            ],
            potential_fences: vec![EdgeIndex::from(0), EdgeIndex::from(4), EdgeIndex::from(6)],
        };

        assert_eq!(ccs[0].cycle, actual.cycle);
        assert_eq!(ccs[0].potential_fences, actual.potential_fences);

<<<<<<< HEAD
        let aeg = AbstractEventGraph::with_config(
            &program,
            AegConfig {
                architecture: Power,
                skip_branches: false,
            },
        );

        let ccs = critical_cycles(&aeg);
        dbg!(&ccs);

        // two ways of going through the while
        assert_eq!(ccs.len(), 2);

        let actual = CriticalCycle {
            cycle: vec![
                NodeIndex::from(0),
                NodeIndex::from(4),
                NodeIndex::from(5),
                NodeIndex::from(6),
            ],
            potential_fences: vec![
                EdgeIndex::from(0),
                EdgeIndex::from(1),
                EdgeIndex::from(2),
                EdgeIndex::from(5),
                EdgeIndex::from(6),
            ],
        };

        assert_eq!(ccs[1].cycle, actual.cycle);
        assert_eq!(ccs[1].potential_fences, actual.potential_fences);
=======
        dbg!(Dot::new(&aeg.graph));

        let ccs = critical_cycles(&aeg, &Architecture::Power);
        assert_eq!(ccs.len(), 1);
        dbg!(&ccs);

        let actual = CriticalCycle {
            cycle: vec![
                NodeIndex::from(0),
                NodeIndex::from(3),
                NodeIndex::from(4),
                NodeIndex::from(5),
            ],
            potential_fences: vec![EdgeIndex::from(0), EdgeIndex::from(3), EdgeIndex::from(4)],
        };

        assert_eq!(ccs[0].cycle, actual.cycle);
        assert_eq!(ccs[0].potential_fences, actual.potential_fences);
>>>>>>> cf67bb85
    }

    #[test]
    fn ifs_and_whiles_dekker_sc() {
        let program = include_str!("../../programs/dekker-sc.toy");

        let program = parser::parse(program).unwrap();

        let mut aeg = AbstractEventGraph::with_config(
            &program,
            AegConfig {
                architecture: Power,
                skip_branches: true,
            },
        );

        let ccs = critical_cycles(&aeg);
        dbg!(&ccs);
    }

    // This panics because fences aren't implemented into the AEG yet.
    // I'm not sure if fences should be part of the aeg (as they do in the paper), or
    // as a special type of edge (which would be easier to work with imo)
    #[test]
    fn fenced_program() {
        let program = r#"
        let x: u32 = 0;
        let y: u32 = 0;
        thread t1 {
            x = 1;
            Fence(WR);
            let a: u32 = y;
        }
        thread t2 {
            y = 1;
            let b: u32 = x;
        }
        final {
            // the following is possible under tso
            assert( !(t1.a == 0 && t1.b == 0) );
        }"#;
        let program = parser::parse(program).unwrap();
        let mut aeg = AbstractEventGraph::with_config(
            &program,
            AegConfig {
                architecture: Power,
                skip_branches: true,
            },
        );
        println!("{:?}", Dot::with_config(&aeg.graph, &[]));

        let ccs = critical_cycles(&aeg);
        assert_eq!(ccs.len(), 0);
    }
}<|MERGE_RESOLUTION|>--- conflicted
+++ resolved
@@ -643,7 +643,6 @@
                 assert_eq!(cc.potential_fences.len(), 3);
             }
         }
-<<<<<<< HEAD
     }
 
     #[test]
@@ -706,17 +705,10 @@
 
     #[test]
     fn cc_through_nested_ifs() {
-=======
-    }
-
-    #[test]
-    fn cc_through_middle_of_while() {
->>>>>>> cf67bb85
         let program = r#"
         let x: u32 = 0;
         let y: u32 = 0;
         let z: u32 = 0;
-<<<<<<< HEAD
         thread t1 {
             let a: u32 = 0;
             if (1 == 1) {
@@ -775,8 +767,6 @@
         let x: u32 = 0;
         let y: u32 = 0;
         let z: u32 = 0;
-=======
->>>>>>> cf67bb85
         thread t1 {
             while (x == 0) {
                 y = 1;
@@ -793,7 +783,6 @@
 
         let program = parser::parse(program).unwrap();
 
-<<<<<<< HEAD
         let mut aeg = AbstractEventGraph::with_config(
             &program,
             AegConfig {
@@ -805,45 +794,28 @@
         dbg!(Dot::new(&aeg.graph));
 
         let ccs = critical_cycles(&aeg);
-=======
-        let aeg = AbstractEventGraph::from(&program);
-
-        dbg!(Dot::new(&aeg.graph));
-
-        let ccs = critical_cycles(&aeg, &Architecture::Power);
->>>>>>> cf67bb85
         assert_eq!(ccs.len(), 1);
         dbg!(&ccs);
 
         let actual = CriticalCycle {
             cycle: vec![
                 NodeIndex::from(1),
-<<<<<<< HEAD
                 NodeIndex::from(4),
                 NodeIndex::from(5),
                 NodeIndex::from(6),
-=======
-                NodeIndex::from(3),
-                NodeIndex::from(4),
-                NodeIndex::from(5),
->>>>>>> cf67bb85
+
             ],
             potential_fences: vec![
                 EdgeIndex::from(1),
                 EdgeIndex::from(2),
-<<<<<<< HEAD
                 EdgeIndex::from(5),
                 EdgeIndex::from(6),
-=======
-                EdgeIndex::from(3),
-                EdgeIndex::from(4),
->>>>>>> cf67bb85
+
             ],
         };
 
         assert_eq!(ccs[0].cycle, actual.cycle);
         assert_eq!(ccs[0].potential_fences, actual.potential_fences);
-<<<<<<< HEAD
 
         let aeg = AbstractEventGraph::with_config(
             &program,
@@ -857,8 +829,6 @@
         let ccs = critical_cycles(&aeg);
         assert_eq!(ccs.len(), 1);
         dbg!(&ccs);
-=======
->>>>>>> cf67bb85
     }
 
     #[test]
@@ -910,7 +880,6 @@
         assert_eq!(ccs[0].cycle, actual.cycle);
         assert_eq!(ccs[0].potential_fences, actual.potential_fences);
 
-<<<<<<< HEAD
         let aeg = AbstractEventGraph::with_config(
             &program,
             AegConfig {
@@ -943,26 +912,6 @@
 
         assert_eq!(ccs[1].cycle, actual.cycle);
         assert_eq!(ccs[1].potential_fences, actual.potential_fences);
-=======
-        dbg!(Dot::new(&aeg.graph));
-
-        let ccs = critical_cycles(&aeg, &Architecture::Power);
-        assert_eq!(ccs.len(), 1);
-        dbg!(&ccs);
-
-        let actual = CriticalCycle {
-            cycle: vec![
-                NodeIndex::from(0),
-                NodeIndex::from(3),
-                NodeIndex::from(4),
-                NodeIndex::from(5),
-            ],
-            potential_fences: vec![EdgeIndex::from(0), EdgeIndex::from(3), EdgeIndex::from(4)],
-        };
-
-        assert_eq!(ccs[0].cycle, actual.cycle);
-        assert_eq!(ccs[0].potential_fences, actual.potential_fences);
->>>>>>> cf67bb85
     }
 
     #[test]
